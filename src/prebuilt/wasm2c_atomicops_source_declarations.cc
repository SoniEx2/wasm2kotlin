const char* s_atomicops_source_declarations = R"w2c_template(#if defined(_MSC_VER)
)w2c_template"
R"w2c_template(
#include <intrin.h>
)w2c_template"
R"w2c_template(
// Use MSVC intrinsics
)w2c_template"
R"w2c_template(
// For loads and stores, its not clear if we can rely on register width loads
)w2c_template"
R"w2c_template(// and stores to be atomic as reported here
)w2c_template"
R"w2c_template(// https://learn.microsoft.com/en-us/windows/win32/sync/interlocked-variable-access?redirectedfrom=MSDN
)w2c_template"
R"w2c_template(// or if we have to reuse other instrinsics
)w2c_template"
R"w2c_template(// https://stackoverflow.com/questions/42660091/atomic-load-in-c-with-msvc
)w2c_template"
R"w2c_template(// We reuse other intrinsics to be cautious
)w2c_template"
R"w2c_template(#define atomic_load_u8(a) _InterlockedOr8(a, 0)
)w2c_template"
R"w2c_template(#define atomic_load_u16(a) _InterlockedOr16(a, 0)
)w2c_template"
R"w2c_template(#define atomic_load_u32(a) _InterlockedOr(a, 0)
)w2c_template"
R"w2c_template(#define atomic_load_u64(a) _InterlockedOr64(a, 0)
)w2c_template"
R"w2c_template(
#define atomic_store_u8(a, v) _InterlockedExchange8(a, v)
)w2c_template"
R"w2c_template(#define atomic_store_u16(a, v) _InterlockedExchange16(a, v)
)w2c_template"
R"w2c_template(#define atomic_store_u32(a, v) _InterlockedExchange(a, v)
)w2c_template"
R"w2c_template(#define atomic_store_u64(a, v) _InterlockedExchange64(a, v)
)w2c_template"
R"w2c_template(
#define atomic_add_u8(a, v) _InterlockedExchangeAdd8(a, v)
)w2c_template"
R"w2c_template(#define atomic_add_u16(a, v) _InterlockedExchangeAdd16(a, v)
)w2c_template"
R"w2c_template(#define atomic_add_u32(a, v) _InterlockedExchangeAdd(a, v)
)w2c_template"
R"w2c_template(#define atomic_add_u64(a, v) _InterlockedExchangeAdd64(a, v)
)w2c_template"
R"w2c_template(
#define atomic_sub_u8(a, v) _InterlockedExchangeAdd8(a, -(v))
)w2c_template"
R"w2c_template(#define atomic_sub_u16(a, v) _InterlockedExchangeAdd16(a, -(v))
)w2c_template"
R"w2c_template(#define atomic_sub_u32(a, v) _InterlockedExchangeAdd(a, -(v))
)w2c_template"
R"w2c_template(#define atomic_sub_u64(a, v) _InterlockedExchangeAdd64(a, -(v))
)w2c_template"
R"w2c_template(
#define atomic_and_u8(a, v) _InterlockedAnd8(a, v)
)w2c_template"
R"w2c_template(#define atomic_and_u16(a, v) _InterlockedAnd16(a, v)
)w2c_template"
R"w2c_template(#define atomic_and_u32(a, v) _InterlockedAnd(a, v)
)w2c_template"
R"w2c_template(#define atomic_and_u64(a, v) _InterlockedAnd64(a, v)
)w2c_template"
R"w2c_template(
#define atomic_or_u8(a, v) _InterlockedOr8(a, v)
)w2c_template"
R"w2c_template(#define atomic_or_u16(a, v) _InterlockedOr16(a, v)
)w2c_template"
R"w2c_template(#define atomic_or_u32(a, v) _InterlockedOr(a, v)
)w2c_template"
R"w2c_template(#define atomic_or_u64(a, v) _InterlockedOr64(a, v)
)w2c_template"
R"w2c_template(
#define atomic_xor_u8(a, v) _InterlockedXor8(a, v)
)w2c_template"
R"w2c_template(#define atomic_xor_u16(a, v) _InterlockedXor16(a, v)
)w2c_template"
R"w2c_template(#define atomic_xor_u32(a, v) _InterlockedXor(a, v)
)w2c_template"
R"w2c_template(#define atomic_xor_u64(a, v) _InterlockedXor64(a, v)
)w2c_template"
R"w2c_template(
#define atomic_exchange_u8(a, v) _InterlockedExchange8(a, v)
)w2c_template"
R"w2c_template(#define atomic_exchange_u16(a, v) _InterlockedExchange16(a, v)
)w2c_template"
R"w2c_template(#define atomic_exchange_u32(a, v) _InterlockedExchange(a, v)
)w2c_template"
R"w2c_template(#define atomic_exchange_u64(a, v) _InterlockedExchange64(a, v)
)w2c_template"
R"w2c_template(
// clang-format off
)w2c_template"
R"w2c_template(#define atomic_compare_exchange_u8(a, expected_ptr, desired) _InterlockedCompareExchange8(a, desired, *(expected_ptr))
)w2c_template"
R"w2c_template(#define atomic_compare_exchange_u16(a, expected_ptr, desired) _InterlockedCompareExchange16(a, desired, *(expected_ptr))
)w2c_template"
R"w2c_template(#define atomic_compare_exchange_u32(a, expected_ptr, desired) _InterlockedCompareExchange(a, desired, *(expected_ptr))
)w2c_template"
R"w2c_template(#define atomic_compare_exchange_u64(a, expected_ptr, desired) _InterlockedCompareExchange64(a, desired, *(expected_ptr))
)w2c_template"
R"w2c_template(// clang-format on
)w2c_template"
R"w2c_template(
#define atomic_fence() _ReadWriteBarrier()
)w2c_template"
R"w2c_template(
#else
)w2c_template"
R"w2c_template(
// Use gcc/clang/icc intrinsics
)w2c_template"
R"w2c_template(#define atomic_load_u8(a) __atomic_load_n((u8*)(a), __ATOMIC_SEQ_CST)
)w2c_template"
R"w2c_template(#define atomic_load_u16(a) __atomic_load_n((u16*)(a), __ATOMIC_SEQ_CST)
)w2c_template"
R"w2c_template(#define atomic_load_u32(a) __atomic_load_n((u32*)(a), __ATOMIC_SEQ_CST)
)w2c_template"
R"w2c_template(#define atomic_load_u64(a) __atomic_load_n((u64*)(a), __ATOMIC_SEQ_CST)
)w2c_template"
R"w2c_template(
#define atomic_store_u8(a, v) __atomic_store_n((u8*)(a), v, __ATOMIC_SEQ_CST)
)w2c_template"
R"w2c_template(#define atomic_store_u16(a, v) __atomic_store_n((u16*)(a), v, __ATOMIC_SEQ_CST)
)w2c_template"
R"w2c_template(#define atomic_store_u32(a, v) __atomic_store_n((u32*)(a), v, __ATOMIC_SEQ_CST)
)w2c_template"
R"w2c_template(#define atomic_store_u64(a, v) __atomic_store_n((u64*)(a), v, __ATOMIC_SEQ_CST)
)w2c_template"
R"w2c_template(
#define atomic_add_u8(a, v) __atomic_fetch_add((u8*)(a), v, __ATOMIC_SEQ_CST)
)w2c_template"
R"w2c_template(#define atomic_add_u16(a, v) __atomic_fetch_add((u16*)(a), v, __ATOMIC_SEQ_CST)
)w2c_template"
R"w2c_template(#define atomic_add_u32(a, v) __atomic_fetch_add((u32*)(a), v, __ATOMIC_SEQ_CST)
)w2c_template"
R"w2c_template(#define atomic_add_u64(a, v) __atomic_fetch_add((u64*)(a), v, __ATOMIC_SEQ_CST)
)w2c_template"
R"w2c_template(
#define atomic_sub_u8(a, v) __atomic_fetch_sub((u8*)(a), v, __ATOMIC_SEQ_CST)
)w2c_template"
R"w2c_template(#define atomic_sub_u16(a, v) __atomic_fetch_sub((u16*)(a), v, __ATOMIC_SEQ_CST)
)w2c_template"
R"w2c_template(#define atomic_sub_u32(a, v) __atomic_fetch_sub((u32*)(a), v, __ATOMIC_SEQ_CST)
)w2c_template"
R"w2c_template(#define atomic_sub_u64(a, v) __atomic_fetch_sub((u64*)(a), v, __ATOMIC_SEQ_CST)
)w2c_template"
R"w2c_template(
#define atomic_and_u8(a, v) __atomic_fetch_and((u8*)(a), v, __ATOMIC_SEQ_CST)
)w2c_template"
R"w2c_template(#define atomic_and_u16(a, v) __atomic_fetch_and((u16*)(a), v, __ATOMIC_SEQ_CST)
)w2c_template"
R"w2c_template(#define atomic_and_u32(a, v) __atomic_fetch_and((u32*)(a), v, __ATOMIC_SEQ_CST)
)w2c_template"
R"w2c_template(#define atomic_and_u64(a, v) __atomic_fetch_and((u64*)(a), v, __ATOMIC_SEQ_CST)
)w2c_template"
R"w2c_template(
#define atomic_or_u8(a, v) __atomic_fetch_or((u8*)(a), v, __ATOMIC_SEQ_CST)
)w2c_template"
R"w2c_template(#define atomic_or_u16(a, v) __atomic_fetch_or((u16*)(a), v, __ATOMIC_SEQ_CST)
)w2c_template"
R"w2c_template(#define atomic_or_u32(a, v) __atomic_fetch_or((u32*)(a), v, __ATOMIC_SEQ_CST)
)w2c_template"
R"w2c_template(#define atomic_or_u64(a, v) __atomic_fetch_or((u64*)(a), v, __ATOMIC_SEQ_CST)
)w2c_template"
R"w2c_template(
#define atomic_xor_u8(a, v) __atomic_fetch_xor((u8*)(a), v, __ATOMIC_SEQ_CST)
)w2c_template"
R"w2c_template(#define atomic_xor_u16(a, v) __atomic_fetch_xor((u16*)(a), v, __ATOMIC_SEQ_CST)
)w2c_template"
R"w2c_template(#define atomic_xor_u32(a, v) __atomic_fetch_xor((u32*)(a), v, __ATOMIC_SEQ_CST)
)w2c_template"
R"w2c_template(#define atomic_xor_u64(a, v) __atomic_fetch_xor((u64*)(a), v, __ATOMIC_SEQ_CST)
)w2c_template"
R"w2c_template(
// clang-format off
)w2c_template"
R"w2c_template(#define atomic_exchange_u8(a, v) __atomic_exchange_n((u8*)(a), v, __ATOMIC_SEQ_CST)
)w2c_template"
R"w2c_template(#define atomic_exchange_u16(a, v) __atomic_exchange_n((u16*)(a), v, __ATOMIC_SEQ_CST)
)w2c_template"
R"w2c_template(#define atomic_exchange_u32(a, v) __atomic_exchange_n((u32*)(a), v, __ATOMIC_SEQ_CST)
)w2c_template"
R"w2c_template(#define atomic_exchange_u64(a, v) __atomic_exchange_n((u64*)(a), v, __ATOMIC_SEQ_CST)
)w2c_template"
R"w2c_template(// clang-format on
)w2c_template"
R"w2c_template(
#define __atomic_compare_exchange_helper(a, expected_ptr, desired)        \
)w2c_template"
R"w2c_template(  (__atomic_compare_exchange_n(a, expected_ptr, desired, 0 /* is_weak */, \
)w2c_template"
R"w2c_template(                               __ATOMIC_SEQ_CST, __ATOMIC_SEQ_CST),       \
)w2c_template"
R"w2c_template(   *(expected_ptr))
)w2c_template"
R"w2c_template(
// clang-format off
)w2c_template"
R"w2c_template(#define atomic_compare_exchange_u8(a, expected_ptr, desired) __atomic_compare_exchange_helper((u8*)(a), expected_ptr, desired)
)w2c_template"
R"w2c_template(#define atomic_compare_exchange_u16(a, expected_ptr, desired) __atomic_compare_exchange_helper((u16*)(a), expected_ptr, desired)
)w2c_template"
R"w2c_template(#define atomic_compare_exchange_u32(a, expected_ptr, desired) __atomic_compare_exchange_helper((u32*)(a), expected_ptr, desired)
)w2c_template"
R"w2c_template(#define atomic_compare_exchange_u64(a, expected_ptr, desired) __atomic_compare_exchange_helper((u64*)(a), expected_ptr, desired)
)w2c_template"
R"w2c_template(// clang-format on
)w2c_template"
R"w2c_template(
#define atomic_fence() __atomic_thread_fence(__ATOMIC_SEQ_CST)
)w2c_template"
R"w2c_template(
#endif
)w2c_template"
R"w2c_template(
#define ATOMIC_ALIGNMENT_CHECK(addr, t1) \
)w2c_template"
R"w2c_template(  if (UNLIKELY(addr % sizeof(t1))) {     \
)w2c_template"
R"w2c_template(    TRAP(UNALIGNED);                     \
)w2c_template"
R"w2c_template(  }
)w2c_template"
R"w2c_template(
<<<<<<< HEAD
#define DEFINE_ATOMIC_LOAD(name, t1, t2, t3, force_read)         \
)w2c_template"
R"w2c_template(  static inline t3 name(wasm_rt_memory_t* mem, u64 addr) {       \
)w2c_template"
R"w2c_template(    MEMCHECK(mem, addr, t1);                                     \
)w2c_template"
R"w2c_template(    ATOMIC_ALIGNMENT_CHECK(addr, t1);                            \
)w2c_template"
R"w2c_template(    t1 result;                                                   \
)w2c_template"
R"w2c_template(    wasm_rt_memcpy(&result, &LEADDR(mem, addr, t1), sizeof(t1)); \
)w2c_template"
R"w2c_template(    result = atomic_load_##t1(&LEADDR(mem, addr, t1));           \
)w2c_template"
R"w2c_template(    force_read(result);                                          \
)w2c_template"
R"w2c_template(    return (t3)(t2)result;                                       \
=======
#define DEFINE_ATOMIC_LOAD(name, t1, t2, t3, force_read)                  \
)w2c_template"
R"w2c_template(  static inline t3 name(wasm_rt_memory_t* mem, u64 addr) {                \
)w2c_template"
R"w2c_template(    MEMCHECK(mem, addr, t1);                                              \
)w2c_template"
R"w2c_template(    ATOMIC_ALIGNMENT_CHECK(addr, t1);                                     \
)w2c_template"
R"w2c_template(    t1 result;                                                            \
)w2c_template"
R"w2c_template(    wasm_rt_memcpy(&result, MEM_ADDR(mem, addr, sizeof(t1)), sizeof(t1)); \
)w2c_template"
R"w2c_template(    result = atomic_load_##t1(MEM_ADDR(mem, addr, sizeof(t1)));           \
)w2c_template"
R"w2c_template(    force_read(result);                                                   \
)w2c_template"
R"w2c_template(    return (t3)(t2)result;                                                \
>>>>>>> bcd03e8a
)w2c_template"
R"w2c_template(  }
)w2c_template"
R"w2c_template(
DEFINE_ATOMIC_LOAD(i32_atomic_load, u32, u32, u32, FORCE_READ_INT)
)w2c_template"
R"w2c_template(DEFINE_ATOMIC_LOAD(i64_atomic_load, u64, u64, u64, FORCE_READ_INT)
)w2c_template"
R"w2c_template(DEFINE_ATOMIC_LOAD(i32_atomic_load8_u, u8, u32, u32, FORCE_READ_INT)
)w2c_template"
R"w2c_template(DEFINE_ATOMIC_LOAD(i64_atomic_load8_u, u8, u64, u64, FORCE_READ_INT)
)w2c_template"
R"w2c_template(DEFINE_ATOMIC_LOAD(i32_atomic_load16_u, u16, u32, u32, FORCE_READ_INT)
)w2c_template"
R"w2c_template(DEFINE_ATOMIC_LOAD(i64_atomic_load16_u, u16, u64, u64, FORCE_READ_INT)
)w2c_template"
R"w2c_template(DEFINE_ATOMIC_LOAD(i64_atomic_load32_u, u32, u64, u64, FORCE_READ_INT)
)w2c_template"
R"w2c_template(
#define DEFINE_ATOMIC_STORE(name, t1, t2)                              \
)w2c_template"
R"w2c_template(  static inline void name(wasm_rt_memory_t* mem, u64 addr, t2 value) { \
)w2c_template"
R"w2c_template(    MEMCHECK(mem, addr, t1);                                           \
)w2c_template"
R"w2c_template(    ATOMIC_ALIGNMENT_CHECK(addr, t1);                                  \
)w2c_template"
R"w2c_template(    t1 wrapped = (t1)value;                                            \
)w2c_template"
<<<<<<< HEAD
R"w2c_template(    atomic_store_##t1(&LEADDR(mem, addr, t1), wrapped);                \
=======
R"w2c_template(    atomic_store_##t1(MEM_ADDR(mem, addr, sizeof(t1)), wrapped);       \
>>>>>>> bcd03e8a
)w2c_template"
R"w2c_template(  }
)w2c_template"
R"w2c_template(
DEFINE_ATOMIC_STORE(i32_atomic_store, u32, u32)
)w2c_template"
R"w2c_template(DEFINE_ATOMIC_STORE(i64_atomic_store, u64, u64)
)w2c_template"
R"w2c_template(DEFINE_ATOMIC_STORE(i32_atomic_store8, u8, u32)
)w2c_template"
R"w2c_template(DEFINE_ATOMIC_STORE(i32_atomic_store16, u16, u32)
)w2c_template"
R"w2c_template(DEFINE_ATOMIC_STORE(i64_atomic_store8, u8, u64)
)w2c_template"
R"w2c_template(DEFINE_ATOMIC_STORE(i64_atomic_store16, u16, u64)
)w2c_template"
R"w2c_template(DEFINE_ATOMIC_STORE(i64_atomic_store32, u32, u64)
)w2c_template"
R"w2c_template(
#define DEFINE_ATOMIC_RMW(name, op, t1, t2)                                \
)w2c_template"
R"w2c_template(  static inline t2 name(wasm_rt_memory_t* mem, u64 addr, t2 value) {       \
)w2c_template"
R"w2c_template(    MEMCHECK(mem, addr, t1);                                               \
)w2c_template"
R"w2c_template(    ATOMIC_ALIGNMENT_CHECK(addr, t1);                                      \
)w2c_template"
R"w2c_template(    t1 wrapped = (t1)value;                                                \
)w2c_template"
<<<<<<< HEAD
R"w2c_template(    t1 ret = atomic_##op##_##t1(&LEADDR(mem, addr, t1), wrapped);    \
=======
R"w2c_template(    t1 ret = atomic_##op##_##t1(MEM_ADDR(mem, addr, sizeof(t1)), wrapped); \
>>>>>>> bcd03e8a
)w2c_template"
R"w2c_template(    return (t2)ret;                                                        \
)w2c_template"
R"w2c_template(  }
)w2c_template"
R"w2c_template(
DEFINE_ATOMIC_RMW(i32_atomic_rmw8_add_u, add, u8, u32)
)w2c_template"
R"w2c_template(DEFINE_ATOMIC_RMW(i32_atomic_rmw16_add_u, add, u16, u32)
)w2c_template"
R"w2c_template(DEFINE_ATOMIC_RMW(i32_atomic_rmw_add, add, u32, u32)
)w2c_template"
R"w2c_template(DEFINE_ATOMIC_RMW(i64_atomic_rmw8_add_u, add, u8, u64)
)w2c_template"
R"w2c_template(DEFINE_ATOMIC_RMW(i64_atomic_rmw16_add_u, add, u16, u64)
)w2c_template"
R"w2c_template(DEFINE_ATOMIC_RMW(i64_atomic_rmw32_add_u, add, u32, u64)
)w2c_template"
R"w2c_template(DEFINE_ATOMIC_RMW(i64_atomic_rmw_add, add, u64, u64)
)w2c_template"
R"w2c_template(
DEFINE_ATOMIC_RMW(i32_atomic_rmw8_sub_u, sub, u8, u32)
)w2c_template"
R"w2c_template(DEFINE_ATOMIC_RMW(i32_atomic_rmw16_sub_u, sub, u16, u32)
)w2c_template"
R"w2c_template(DEFINE_ATOMIC_RMW(i32_atomic_rmw_sub, sub, u32, u32)
)w2c_template"
R"w2c_template(DEFINE_ATOMIC_RMW(i64_atomic_rmw8_sub_u, sub, u8, u64)
)w2c_template"
R"w2c_template(DEFINE_ATOMIC_RMW(i64_atomic_rmw16_sub_u, sub, u16, u64)
)w2c_template"
R"w2c_template(DEFINE_ATOMIC_RMW(i64_atomic_rmw32_sub_u, sub, u32, u64)
)w2c_template"
R"w2c_template(DEFINE_ATOMIC_RMW(i64_atomic_rmw_sub, sub, u64, u64)
)w2c_template"
R"w2c_template(
DEFINE_ATOMIC_RMW(i32_atomic_rmw8_and_u, and, u8, u32)
)w2c_template"
R"w2c_template(DEFINE_ATOMIC_RMW(i32_atomic_rmw16_and_u, and, u16, u32)
)w2c_template"
R"w2c_template(DEFINE_ATOMIC_RMW(i32_atomic_rmw_and, and, u32, u32)
)w2c_template"
R"w2c_template(DEFINE_ATOMIC_RMW(i64_atomic_rmw8_and_u, and, u8, u64)
)w2c_template"
R"w2c_template(DEFINE_ATOMIC_RMW(i64_atomic_rmw16_and_u, and, u16, u64)
)w2c_template"
R"w2c_template(DEFINE_ATOMIC_RMW(i64_atomic_rmw32_and_u, and, u32, u64)
)w2c_template"
R"w2c_template(DEFINE_ATOMIC_RMW(i64_atomic_rmw_and, and, u64, u64)
)w2c_template"
R"w2c_template(
DEFINE_ATOMIC_RMW(i32_atomic_rmw8_or_u, or, u8, u32)
)w2c_template"
R"w2c_template(DEFINE_ATOMIC_RMW(i32_atomic_rmw16_or_u, or, u16, u32)
)w2c_template"
R"w2c_template(DEFINE_ATOMIC_RMW(i32_atomic_rmw_or, or, u32, u32)
)w2c_template"
R"w2c_template(DEFINE_ATOMIC_RMW(i64_atomic_rmw8_or_u, or, u8, u64)
)w2c_template"
R"w2c_template(DEFINE_ATOMIC_RMW(i64_atomic_rmw16_or_u, or, u16, u64)
)w2c_template"
R"w2c_template(DEFINE_ATOMIC_RMW(i64_atomic_rmw32_or_u, or, u32, u64)
)w2c_template"
R"w2c_template(DEFINE_ATOMIC_RMW(i64_atomic_rmw_or, or, u64, u64)
)w2c_template"
R"w2c_template(
DEFINE_ATOMIC_RMW(i32_atomic_rmw8_xor_u, xor, u8, u32)
)w2c_template"
R"w2c_template(DEFINE_ATOMIC_RMW(i32_atomic_rmw16_xor_u, xor, u16, u32)
)w2c_template"
R"w2c_template(DEFINE_ATOMIC_RMW(i32_atomic_rmw_xor, xor, u32, u32)
)w2c_template"
R"w2c_template(DEFINE_ATOMIC_RMW(i64_atomic_rmw8_xor_u, xor, u8, u64)
)w2c_template"
R"w2c_template(DEFINE_ATOMIC_RMW(i64_atomic_rmw16_xor_u, xor, u16, u64)
)w2c_template"
R"w2c_template(DEFINE_ATOMIC_RMW(i64_atomic_rmw32_xor_u, xor, u32, u64)
)w2c_template"
R"w2c_template(DEFINE_ATOMIC_RMW(i64_atomic_rmw_xor, xor, u64, u64)
)w2c_template"
R"w2c_template(
DEFINE_ATOMIC_RMW(i32_atomic_rmw8_xchg_u, exchange, u8, u32)
)w2c_template"
R"w2c_template(DEFINE_ATOMIC_RMW(i32_atomic_rmw16_xchg_u, exchange, u16, u32)
)w2c_template"
R"w2c_template(DEFINE_ATOMIC_RMW(i32_atomic_rmw_xchg, exchange, u32, u32)
)w2c_template"
R"w2c_template(DEFINE_ATOMIC_RMW(i64_atomic_rmw8_xchg_u, exchange, u8, u64)
)w2c_template"
R"w2c_template(DEFINE_ATOMIC_RMW(i64_atomic_rmw16_xchg_u, exchange, u16, u64)
)w2c_template"
R"w2c_template(DEFINE_ATOMIC_RMW(i64_atomic_rmw32_xchg_u, exchange, u32, u64)
)w2c_template"
R"w2c_template(DEFINE_ATOMIC_RMW(i64_atomic_rmw_xchg, exchange, u64, u64)
)w2c_template"
R"w2c_template(
<<<<<<< HEAD
#define DEFINE_ATOMIC_CMP_XCHG(name, t1, t2)                             \
)w2c_template"
R"w2c_template(  static inline t1 name(wasm_rt_memory_t* mem, u64 addr, t1 expected,    \
)w2c_template"
R"w2c_template(                        t1 replacement) {                                \
)w2c_template"
R"w2c_template(    MEMCHECK(mem, addr, t2);                                             \
)w2c_template"
R"w2c_template(    ATOMIC_ALIGNMENT_CHECK(addr, t2);                                    \
)w2c_template"
R"w2c_template(    t2 expected_wrapped = (t2)expected;                                  \
)w2c_template"
R"w2c_template(    t2 replacement_wrapped = (t2)replacement;                            \
)w2c_template"
R"w2c_template(    t2 old = atomic_compare_exchange_##t2(                               \
)w2c_template"
R"w2c_template(        &LEADDR(mem, addr, t2), &expected_wrapped, replacement_wrapped); \
)w2c_template"
R"w2c_template(    return (t1)old;                                                      \
=======
#define DEFINE_ATOMIC_CMP_XCHG(name, t1, t2)                                  \
)w2c_template"
R"w2c_template(  static inline t1 name(wasm_rt_memory_t* mem, u64 addr, t1 expected,         \
)w2c_template"
R"w2c_template(                        t1 replacement) {                                     \
)w2c_template"
R"w2c_template(    MEMCHECK(mem, addr, t2);                                                  \
)w2c_template"
R"w2c_template(    ATOMIC_ALIGNMENT_CHECK(addr, t2);                                         \
)w2c_template"
R"w2c_template(    t2 expected_wrapped = (t2)expected;                                       \
)w2c_template"
R"w2c_template(    t2 replacement_wrapped = (t2)replacement;                                 \
)w2c_template"
R"w2c_template(    t2 old =                                                                  \
)w2c_template"
R"w2c_template(        atomic_compare_exchange_##t2(MEM_ADDR(mem, addr, sizeof(t2)),         \
)w2c_template"
R"w2c_template(                                     &expected_wrapped, replacement_wrapped); \
)w2c_template"
R"w2c_template(    return (t1)old;                                                           \
>>>>>>> bcd03e8a
)w2c_template"
R"w2c_template(  }
)w2c_template"
R"w2c_template(
DEFINE_ATOMIC_CMP_XCHG(i32_atomic_rmw8_cmpxchg_u, u32, u8);
)w2c_template"
R"w2c_template(DEFINE_ATOMIC_CMP_XCHG(i32_atomic_rmw16_cmpxchg_u, u32, u16);
)w2c_template"
R"w2c_template(DEFINE_ATOMIC_CMP_XCHG(i32_atomic_rmw_cmpxchg, u32, u32);
)w2c_template"
R"w2c_template(DEFINE_ATOMIC_CMP_XCHG(i64_atomic_rmw8_cmpxchg_u, u64, u8);
)w2c_template"
R"w2c_template(DEFINE_ATOMIC_CMP_XCHG(i64_atomic_rmw16_cmpxchg_u, u64, u16);
)w2c_template"
R"w2c_template(DEFINE_ATOMIC_CMP_XCHG(i64_atomic_rmw32_cmpxchg_u, u64, u32);
)w2c_template"
R"w2c_template(DEFINE_ATOMIC_CMP_XCHG(i64_atomic_rmw_cmpxchg, u64, u64);
)w2c_template"
;<|MERGE_RESOLUTION|>--- conflicted
+++ resolved
@@ -225,25 +225,6 @@
 R"w2c_template(  }
 )w2c_template"
 R"w2c_template(
-<<<<<<< HEAD
-#define DEFINE_ATOMIC_LOAD(name, t1, t2, t3, force_read)         \
-)w2c_template"
-R"w2c_template(  static inline t3 name(wasm_rt_memory_t* mem, u64 addr) {       \
-)w2c_template"
-R"w2c_template(    MEMCHECK(mem, addr, t1);                                     \
-)w2c_template"
-R"w2c_template(    ATOMIC_ALIGNMENT_CHECK(addr, t1);                            \
-)w2c_template"
-R"w2c_template(    t1 result;                                                   \
-)w2c_template"
-R"w2c_template(    wasm_rt_memcpy(&result, &LEADDR(mem, addr, t1), sizeof(t1)); \
-)w2c_template"
-R"w2c_template(    result = atomic_load_##t1(&LEADDR(mem, addr, t1));           \
-)w2c_template"
-R"w2c_template(    force_read(result);                                          \
-)w2c_template"
-R"w2c_template(    return (t3)(t2)result;                                       \
-=======
 #define DEFINE_ATOMIC_LOAD(name, t1, t2, t3, force_read)                  \
 )w2c_template"
 R"w2c_template(  static inline t3 name(wasm_rt_memory_t* mem, u64 addr) {                \
@@ -261,7 +242,6 @@
 R"w2c_template(    force_read(result);                                                   \
 )w2c_template"
 R"w2c_template(    return (t3)(t2)result;                                                \
->>>>>>> bcd03e8a
 )w2c_template"
 R"w2c_template(  }
 )w2c_template"
@@ -291,11 +271,7 @@
 )w2c_template"
 R"w2c_template(    t1 wrapped = (t1)value;                                            \
 )w2c_template"
-<<<<<<< HEAD
-R"w2c_template(    atomic_store_##t1(&LEADDR(mem, addr, t1), wrapped);                \
-=======
 R"w2c_template(    atomic_store_##t1(MEM_ADDR(mem, addr, sizeof(t1)), wrapped);       \
->>>>>>> bcd03e8a
 )w2c_template"
 R"w2c_template(  }
 )w2c_template"
@@ -325,11 +301,7 @@
 )w2c_template"
 R"w2c_template(    t1 wrapped = (t1)value;                                                \
 )w2c_template"
-<<<<<<< HEAD
-R"w2c_template(    t1 ret = atomic_##op##_##t1(&LEADDR(mem, addr, t1), wrapped);    \
-=======
 R"w2c_template(    t1 ret = atomic_##op##_##t1(MEM_ADDR(mem, addr, sizeof(t1)), wrapped); \
->>>>>>> bcd03e8a
 )w2c_template"
 R"w2c_template(    return (t2)ret;                                                        \
 )w2c_template"
@@ -426,27 +398,6 @@
 R"w2c_template(DEFINE_ATOMIC_RMW(i64_atomic_rmw_xchg, exchange, u64, u64)
 )w2c_template"
 R"w2c_template(
-<<<<<<< HEAD
-#define DEFINE_ATOMIC_CMP_XCHG(name, t1, t2)                             \
-)w2c_template"
-R"w2c_template(  static inline t1 name(wasm_rt_memory_t* mem, u64 addr, t1 expected,    \
-)w2c_template"
-R"w2c_template(                        t1 replacement) {                                \
-)w2c_template"
-R"w2c_template(    MEMCHECK(mem, addr, t2);                                             \
-)w2c_template"
-R"w2c_template(    ATOMIC_ALIGNMENT_CHECK(addr, t2);                                    \
-)w2c_template"
-R"w2c_template(    t2 expected_wrapped = (t2)expected;                                  \
-)w2c_template"
-R"w2c_template(    t2 replacement_wrapped = (t2)replacement;                            \
-)w2c_template"
-R"w2c_template(    t2 old = atomic_compare_exchange_##t2(                               \
-)w2c_template"
-R"w2c_template(        &LEADDR(mem, addr, t2), &expected_wrapped, replacement_wrapped); \
-)w2c_template"
-R"w2c_template(    return (t1)old;                                                      \
-=======
 #define DEFINE_ATOMIC_CMP_XCHG(name, t1, t2)                                  \
 )w2c_template"
 R"w2c_template(  static inline t1 name(wasm_rt_memory_t* mem, u64 addr, t1 expected,         \
@@ -468,7 +419,6 @@
 R"w2c_template(                                     &expected_wrapped, replacement_wrapped); \
 )w2c_template"
 R"w2c_template(    return (t1)old;                                                           \
->>>>>>> bcd03e8a
 )w2c_template"
 R"w2c_template(  }
 )w2c_template"
